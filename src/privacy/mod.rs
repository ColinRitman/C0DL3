--- conflicted
+++ resolved
@@ -8,7 +8,6 @@
 pub mod amount_commitments;
 pub mod address_encryption;
 pub mod timing_privacy;
-<<<<<<< HEAD
 pub mod production_stark_proofs;
 pub mod advanced_privacy_features;
 pub mod performance_optimization;
@@ -17,8 +16,6 @@
 pub mod cross_chain_privacy;
 pub mod privacy_monitoring;
 pub mod placeholder_tracking;
-=======
->>>>>>> 07fd23e5
 
 #[cfg(test)]
 mod tests;
@@ -62,7 +59,6 @@
     TimingPrivacyBatch,
 };
 
-<<<<<<< HEAD
 // Production-grade privacy exports
 pub use production_stark_proofs::{
     ProductionStarkProofSystem,
@@ -208,8 +204,7 @@
     PlaceholderReport,
 };
 
-=======
->>>>>>> 07fd23e5
+
 /// Privacy feature flags
 #[derive(Debug, Clone, Serialize, Deserialize)]
 pub struct PrivacyFlags {
