--- conflicted
+++ resolved
@@ -50,6 +50,7 @@
 rand = "0.8"               # Cryptographically secure random number generation
 thiserror = "1.0"          # Error handling for privacy operations
 
+
 # Production STARK Proof Systems
 # Boojum STARK prover (zkSync's production STARK system)
 boojum = { git = "https://github.com/matter-labs/boojum", branch = "main" }
@@ -59,17 +60,9 @@
 winter-fri = "0.8"        # FRI protocol for STARKs
 winter-stark = "0.8"      # Core STARK implementation
 
-<<<<<<< HEAD
-=======
 
->>>>>>> 3085f235
 # Advanced Cryptographic Libraries
 arkworks = { version = "0.4", features = ["std"] }  # Advanced cryptographic primitives
 bellman = "0.7"           # Zero-knowledge proof systems
 merlin = "3.0"            # Transcript for zero-knowledge proofs
-<<<<<<< HEAD
-poseidon-hash = "0.1"     # Poseidon hash function for STARKs
-=======
-poseidon-hash = "0.1"     # Poseidon hash function for STARKs
-
->>>>>>> 3085f235
+poseidon-hash = "0.1"     # Poseidon hash function for STARKs